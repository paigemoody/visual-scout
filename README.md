# visual-scout (🚧 WIP)

A work-in-progress tool for extracting visual elements (objects and text) from a set of videos, using OpenAI.

## Requirements

Before installing `visual-scout`, ensure your system has:

### 1. **python >= 3.8:**

- To check this run the following and ensure a valid python version is shown: 

```
python3 --version
```

### 2. **FFmpeg and FFprobe**: 

- These command-line tools are required for:
    - Extracting frames from videos (ffmpeg)
    - Inspecting video metadata like duration (ffprobe)

- Install on MacOS (using Homebrew):

```
brew install ffmpeg
```

- Or, Install on Ubuntu/Debian:

```
sudo apt update
sudo apt install ffmpeg
```

### 3. **pipx**

_Note:_ pipx is a tool for installing and running Python applications in isolated environments. It ensures that each CLI tool has its own clean environment, separate from your global Python packages. Once installed with pipx, you can run the CLI from anywhere on your computer, just like a native system command.

#### Option 1 - Basic install:

```
python3 -m pip install --user pipx

# Confirm install and add the installed scripts to your shell's PATH:
python3 -m pipx ensurepath
```

#### Option 2 - Install with Homebrew:

```
brew install pipx

# Confirm install and add the installed scripts to your shell's PATH:
pipx ensurepath
```

**Open a new terminal window to ensure all install changes take effect.**

## **Install `visual-scout`**

###  1. Install package from github source

_Note: Eventually, Visual Scout will be published to PyPI._

- The install command will:
    - Clone the Visual Scout repository from GitHub
    -  Install it into an isolated virtual environment
    - Make the visual-scout command available globally on your system

#### Option 1 - Basic install

```
python3 -m pipx install git+https://github.com/paigemoody/visual-scout.git
```

#### Option 2 - Use Homebrew

```
pipx install git+https://github.com/paigemoody/visual-scout.git
```


### 4. **Verify installation**

```
visual-scout --help
```

<<<<<<< HEAD
=======
## Development Setup

1. Create virtual environment

```
python3 -m venv venv
```

2. Activate virtual environment

```
source venv/bin/activate
```

3. Install visual scout in editable mode

```
pipx install -e .
```

4. Confirm installation

```
visual-scout --help
```

>>>>>>> f03da802
# Process Video

Note: This process is still under construction - for now there are four processes that must be run sequentially to generate output data.

## Estimate Cost

This is a _rough_ estimate based on napkin math of processing cost. For more details on how this works see the write up issue: https://github.com/paigemoody/visual-scout/issues/7.

1. Estimate cost to process all videos, gifs and images in a given input dir

<<<<<<< HEAD
    ```
    visual-scout estimate-cost <path to your input dir>
    ```
=======
    Run: `visual-scout estimate-cost <path to your input dir>`
>>>>>>> f03da802

    To use example files run: 
    ```
    visual-scout estimate-cost visual_scout/example_input
    ```


## Extract Frames 

This process will extract frames from each video in the given directory. Frame images are extracted at 2 second intervals, and written to the `output_frames` directory.

1. Create a directory and add all the videos you want to process into the new directory (skip this step if you want to use example videos)

2. Extract frames

```visual-scout extract-frames <your directory path>```

To use example videos run: 

```visual-scout extract-frames visual_scout/example_input```

## Generate Grids 

This process will combine extracted frames into sequential image grids, defaulting to 3x3 grids. Grid images are written to a newly created directory called `outputs/`, in a sub directory called `output_grids/`. 

Note: you may want to play around with grid size to figure out the ideal level of detail required for the specific AI model you're using to extract data from the images.

1. Generate grids

    To use default grid size run: 
    
    ```visual-scout generate-grids`

    To use a different grid size run: 
    
    ```visual-scout generate-grids --grid-size <grid size intger>` 

    For example: ```visual-scout generate-grids --grid-size <grid size intger>`

## Extract Visual Content

This is where you will use an AI model (just OpenAI is available for now) to extact information about the visual elements of your videos.

1. Create your .env file

    ```
    cp .env.example .env
    ```

2. Generate an OpenAI API key (skip this if you alredy have one!)

    - [Create an OpenAI account](https://auth.openai.com/authorize?audience=https%3A%2F%2Fapi.openai.com%2Fv1&auth0Client=eyJuYW1lIjoiYXV0aDAtc3BhLWpzIiwidmVyc2lvbiI6IjEuMjEuMCJ9&client_id=DRivsnm2Mu42T3KOpqdtwB3NYviHYzwD&device_id=f2886c79-14d0-49c3-8362-82b93d29b456&ext-login-allow-phone=true&ext-use-new-phone-ui=true&issuer=https%3A%2F%2Fauth.openai.com&max_age=0&nonce=cVdJRWJfTzlSSkp0MU8yRTFPRU8xR0FnVWJlRVZzNlRBTGFORGNicXZXSQ%3D%3D&redirect_uri=https%3A%2F%2Fplatform.openai.com%2Fauth%2Fcallback&response_mode=query&response_type=code&scope=openid+profile+email+offline_access&screen_hint=signup&state=QUoxbTZOcHFxdFJ6LkZNX3dvOEtDQ2VyZ3JNbS5iUHYxN2dsdnFYQ21hQQ%3D%3D&flow=treatment) 
    - [Generate a new API key](https://platform.openai.com/api-keys)
    - Save API key in your `.env` file as your `OPENAI_KEY` 

3. Determine [which model](https://platform.openai.com/docs/models) you want to use and update your .env to reflect your choice. 

    - I'd reccomend starting with `gpt-4o-mini` because it works reasonably well and is significantly cheaper (especially important if you'll be processing a lot of videos!). 
    - Save model choice in your `.env` file as `OPENAI_MODEL` 
    - Add env to your session by running `source .env` 

4. Extract visual content using the CLI by running: 

```
visual-scout generate-labels --open-ai-key=$OPENAI_KEY
``` 

    - Add optional additional arg `--open-ai-model` if you want to specify a model. The default is `gpt-4o-mini`
    - This will send the grids produced in the previous step to OpenAI along with a prompt which asks it to return a json object containing everything it sees in the video. 
    - The output is:
        - An individual json file containing the visual elements for one individual grid file, and 
        - One large json file that combines all the individual json files into one, associating each group of elements to their corresponding timestamp. 


## Development Setup

The following is only necessary if you are making changes to the underlying package logic.

1. Create virtual environment

```
python3 -m venv venv
```

2. Activate virtual environment

```
source venv/bin/activate
```

3. Install visual scout in editable mode

```
pipx install -e .
```

4. Confirm installation

```
visual-scout --help
```

5. Run tests

```
pytest
```<|MERGE_RESOLUTION|>--- conflicted
+++ resolved
@@ -87,35 +87,6 @@
 visual-scout --help
 ```
 
-<<<<<<< HEAD
-=======
-## Development Setup
-
-1. Create virtual environment
-
-```
-python3 -m venv venv
-```
-
-2. Activate virtual environment
-
-```
-source venv/bin/activate
-```
-
-3. Install visual scout in editable mode
-
-```
-pipx install -e .
-```
-
-4. Confirm installation
-
-```
-visual-scout --help
-```
-
->>>>>>> f03da802
 # Process Video
 
 Note: This process is still under construction - for now there are four processes that must be run sequentially to generate output data.
@@ -126,13 +97,10 @@
 
 1. Estimate cost to process all videos, gifs and images in a given input dir
 
-<<<<<<< HEAD
     ```
     visual-scout estimate-cost <path to your input dir>
     ```
-=======
-    Run: `visual-scout estimate-cost <path to your input dir>`
->>>>>>> f03da802
+
 
     To use example files run: 
     ```
